--- conflicted
+++ resolved
@@ -33,36 +33,6 @@
     )
   }
 
-<<<<<<< HEAD
-  const chatContent = (
-    <>
-      {/* Header - only show if not hiding card */}
-      {!hideCard && (
-        <CardHeader className="pb-3 sticky top-0 bg-white z-10">
-          <div className="flex items-center justify-between">
-            <CardTitle className="text-lg">AI Assistant</CardTitle>
-            {isMobile && (
-              <Button variant="ghost" size="sm" onClick={onToggle}>
-                ×
-              </Button>
-            )}
-          </div>
-        </CardHeader>
-      )}
-      
-      <CardContent className={hideCard ? "p-0 h-full flex flex-col" : ""}>
-        {/* Empty State Message */}
-        {messages.length === 0 && (
-          <div className={`text-center text-muted-foreground py-8 ${hideCard ? 'sticky top-0 bg-white z-10' : 'sticky top-16 bg-white z-10'}`}>
-            <MessageCircle className="mx-auto mb-2" size={32} />
-            <p>Ask me anything about your vacation plans!</p>
-            <p>Change any detail about your vacation.</p>
-          </div>
-        )}
-        
-        {/* Scrollable Messages Area */}
-        <ScrollArea className="flex-1 p-4 overflow-y-auto">
-=======
   return (
     <Card className={className}>
       <CardHeader className="pb-3">
@@ -96,7 +66,6 @@
               </div>
             </div>
           )}
->>>>>>> 0c76c0cf
           {messages.map((message) => (
             <div key={message.id} className={`mb-4 ${message.role === "user" ? "text-right" : "text-left"}`}>
               <div
